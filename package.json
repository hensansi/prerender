--- conflicted
+++ resolved
@@ -2,12 +2,8 @@
   "author": "Prerender.io",
   "name": "prerender",
   "description": "Service to prerender Javascript rendered pages for SEO",
-<<<<<<< HEAD
-  "version": "3.22.5",
+  "version": "4.0.2",
   "license": "MIT",
-=======
-  "version": "4.0.2",
->>>>>>> 3b8e9c0f
   "repository": {
     "type": "git",
     "url": "https://github.com/prerender/prerender"
