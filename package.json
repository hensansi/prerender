{
  "author": "Prerender.io",
  "name": "prerender",
  "description": "Service to prerender Javascript rendered pages for SEO",
  "version": "3.13.4",
  "repository": {
    "type": "git",
    "url": "https://github.com/prerender/prerender"
  },
  "dependencies": {
<<<<<<< HEAD
    "aws-sdk": "~1.13.0",
    "cache-manager": "0.2.0",
    "lodash": "~2.4.0",
    "phantom": "git+https://github.com/thoop/phantomjs-node.git#62064257298277f60006e1d54c6ad1b8e3e02582",
    "phantomjs": "git+https://github.com/thoop/phantomjs.git#14387f2fe27b0bbc2df097af1c0cb53876cd70a2"
=======
    "aws-sdk": "^2.1.8",
    "cache-manager": "^0.16.0",
    "lodash": "^3.1.0",
    "phantom": "^0.7.2",
    "phantomjs": "^1.9.15"
>>>>>>> e018dfa2
  },
  "bin": {
    "prerender": "server.js"
  }
}<|MERGE_RESOLUTION|>--- conflicted
+++ resolved
@@ -8,19 +8,12 @@
     "url": "https://github.com/prerender/prerender"
   },
   "dependencies": {
-<<<<<<< HEAD
-    "aws-sdk": "~1.13.0",
-    "cache-manager": "0.2.0",
-    "lodash": "~2.4.0",
-    "phantom": "git+https://github.com/thoop/phantomjs-node.git#62064257298277f60006e1d54c6ad1b8e3e02582",
-    "phantomjs": "git+https://github.com/thoop/phantomjs.git#14387f2fe27b0bbc2df097af1c0cb53876cd70a2"
-=======
     "aws-sdk": "^2.1.8",
     "cache-manager": "^0.16.0",
     "lodash": "^3.1.0",
     "phantom": "^0.7.2",
-    "phantomjs": "^1.9.15"
->>>>>>> e018dfa2
+    "phantomjs": "^1.9.15",
+    "phantomjs": "git+https://github.com/thoop/phantomjs.git#14387f2fe27b0bbc2df097af1c0cb53876cd70a2"
   },
   "bin": {
     "prerender": "server.js"
