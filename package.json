{
  "author": "Prerender.io",
  "name": "prerender",
  "description": "Service to prerender Javascript rendered pages for SEO",
  "version": "3.13.4",
  "repository": {
    "type": "git",
    "url": "https://github.com/prerender/prerender"
  },
  "dependencies": {
<<<<<<< HEAD
    "aws-sdk": "^2.1.8",
    "cache-manager": "^0.16.0",
    "lodash": "^3.1.0",
    "phantom": "^0.7.2",
    "phantomjs": "^1.9.15"
=======
    "aws-sdk": "~1.13.0",
    "cache-manager": "0.2.0",
    "lodash": "~2.4.0",
    "phantom": "~0.5.7",
    "phantomjs": "~1.9.7-1",
    "tree-kill": "0.0.6"
>>>>>>> 83785ab2
  },
  "bin": {
    "prerender": "server.js"
  }
}<|MERGE_RESOLUTION|>--- conflicted
+++ resolved
@@ -8,20 +8,12 @@
     "url": "https://github.com/prerender/prerender"
   },
   "dependencies": {
-<<<<<<< HEAD
     "aws-sdk": "^2.1.8",
     "cache-manager": "^0.16.0",
     "lodash": "^3.1.0",
     "phantom": "^0.7.2",
-    "phantomjs": "^1.9.15"
-=======
-    "aws-sdk": "~1.13.0",
-    "cache-manager": "0.2.0",
-    "lodash": "~2.4.0",
-    "phantom": "~0.5.7",
-    "phantomjs": "~1.9.7-1",
+    "phantomjs": "^1.9.15",
     "tree-kill": "0.0.6"
->>>>>>> 83785ab2
   },
   "bin": {
     "prerender": "server.js"
