{
  "author": "Todd Hooper",
  "name": "prerender",
  "description": "Service to pre-render javascript rendered pages for SEO",
  "version": "1.1.0",
  "repository": {
    "type": "git",
    "url": "https://github.com/collectiveip/prerender"
  },
  "dependencies": {
<<<<<<< HEAD
    "phantomjs": "~1.9.2-4",
    "phantom": "git://github.com/sgentle/phantomjs-node.git#4b10110cd3c67753786a6f120ed0b1895839bf18",
    "lodash": "~2.4.0",
    "cache-manager": "0.2.0",
    "aws-sdk": "~1.13.0"
=======
    "phantom-cluster": "0.0.2",
    "lodash": "~2.2.1",
    "cache-manager": "0.1.2",
    "aws-sdk": "~1.9.0"
>>>>>>> 0932efde
  },
  "engines": {
    "node": "0.10.21",
    "npm": "1.3.11"
  }
}<|MERGE_RESOLUTION|>--- conflicted
+++ resolved
@@ -8,18 +8,10 @@
     "url": "https://github.com/collectiveip/prerender"
   },
   "dependencies": {
-<<<<<<< HEAD
-    "phantomjs": "~1.9.2-4",
-    "phantom": "git://github.com/sgentle/phantomjs-node.git#4b10110cd3c67753786a6f120ed0b1895839bf18",
+    "phantom-cluster": "0.0.2",
     "lodash": "~2.4.0",
     "cache-manager": "0.2.0",
     "aws-sdk": "~1.13.0"
-=======
-    "phantom-cluster": "0.0.2",
-    "lodash": "~2.2.1",
-    "cache-manager": "0.1.2",
-    "aws-sdk": "~1.9.0"
->>>>>>> 0932efde
   },
   "engines": {
     "node": "0.10.21",
