--- conflicted
+++ resolved
@@ -208,21 +208,12 @@
             }
         }
 
-<<<<<<< HEAD
         res.writeHead(statusCode, {
             'Content-Type': 'text/html;charset=UTF-8',
             'Cache-Control': 86400
         });
         
         if (req.prerender.documentHTML) res.write(req.prerender.documentHTML);
-=======
-    this.writeHead(statusCode, {
-        'Content-Type': 'text/html;charset=UTF-8',
-        'Cache-Control': 86400
-    });
-
-    if (documentHTML) this.write(documentHTML);
->>>>>>> 29982a7e
 
         res.end();
         if (req.prerender.page) req.prerender.page.close();
